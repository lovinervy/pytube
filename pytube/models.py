#!/usr/bin/env python
# -*- coding: utf-8 -*-
from __future__ import unicode_literals, print_function
from os.path import normpath, isfile
from os import remove
from time import clock
try:
    from urllib2 import urlopen
except ImportError:
    from urllib.request import urlopen
from pytube.utils import sizeof
from os.path import isdir


class Video(object):
    """
    Class representation of a single instance of a YouTube video.

    """
    def __init__(self, url, filename, **attributes):
        """
        Define the variables required to declare a new video.

        Keyword arguments:
        extention -- The file extention the video should be saved as.
        resolution -- The broadcasting standard of the video.
        url -- The url of the video. (e.g.: youtube.com/watch?v=..)
        filename -- The filename (minus the extention) to save the video.
        """

        self.url = url
        self.filename = filename
        self.__dict__.update(**attributes)

    def download(self, path=None, chunk_size=8 * 1024,
                 on_progress=None, on_finish=None, force_overwrite=False):
        """
        Downloads the file of the URL defined within the class
        instance.

        Keyword arguments:
        path -- Destination directory
        chunk_size -- File size (in bytes) to write to buffer at a time
                      (default: 8 bytes).
        on_progress -- A function to be called every time the buffer was
                       written out. Arguments passed are the current and
                       the full size.
        on_finish -- To be called when the download is finished. The full
                     path to the file is passed as an argument.

        """

        if isdir(normpath(path)) :
            path = (normpath(path) + '/' if path else '')
            fullpath = '{0}{1}.{2}'.format(path, self.filename, self.extension)
        else:
            fullpath = normpath(path)

        # Check for conflicting filenames
<<<<<<< HEAD
        if isfile(fullpath):
=======
        if isfile(fullpath) and not force_overwrite:
>>>>>>> 3d4244a9
            raise FileExistsError("\n\nError: Conflicting filename:'{}'.\n\n".format(
                  self.filename))

        response = urlopen(self.url)
        meta_data = dict(response.info().items())
        file_size = int(meta_data.get("Content-Length") or
                        meta_data.get("content-length"))
        self._bytes_received = 0
        start = clock()
        try:
            with open(fullpath, 'wb') as dst_file:
                # Print downloading message
                print("\nDownloading: '{0}.{1}' (Bytes: {2}) \nto path: {3}\n\n".format(
                      self.filename, self.extension, sizeof(file_size), path))

                while True:
                    self._buffer = response.read(chunk_size)
                    if not self._buffer:
                        if on_finish:
                            on_finish(fullpath)
                        break

                    self._bytes_received += len(self._buffer)
                    dst_file.write(self._buffer)
                    if on_progress:
                        on_progress(self._bytes_received, file_size, start)

        # Catch possible exceptions occurring during download
        except IOError:
            raise IOError("\n\nError: Failed to open file.\n"
                  "Check that: ('{0}'), is a valid pathname.\n\n"
                  "Or that ('{1}.{2}') is a valid filename.\n\n".format(
                      path, self.filename, self.extension))

        except BufferError:
            raise BufferError("\n\nError: Failed on writing buffer.\n"
                  "Failed to write video to file.\n\n")

        except KeyboardInterrupt:
            remove(fullpath)
            raise KeyboardInterrupt("\n\nInterrupt signal given.\nDeleting incomplete video"
                  "('{0}.{1}').\n\n".format(self.filename, self.extension))

    def __repr__(self):
        """A cleaner representation of the class instance."""
        return "<Video: {0} (.{1}) - {2} - {3}>".format(
            self.video_codec,
            self.extension,
            self.resolution,
            self.profile)

    def __lt__(self, other):
        if type(other) == Video:
            v1 = "{0} {1}".format(self.extension, self.resolution)
            v2 = "{0} {1}".format(other.extension, other.resolution)
            return (v1 > v2) - (v1 < v2) < 0<|MERGE_RESOLUTION|>--- conflicted
+++ resolved
@@ -57,11 +57,7 @@
             fullpath = normpath(path)
 
         # Check for conflicting filenames
-<<<<<<< HEAD
-        if isfile(fullpath):
-=======
         if isfile(fullpath) and not force_overwrite:
->>>>>>> 3d4244a9
             raise FileExistsError("\n\nError: Conflicting filename:'{}'.\n\n".format(
                   self.filename))
 
